--- conflicted
+++ resolved
@@ -1,13 +1,7 @@
 
-<<<<<<< HEAD
-function _generic_k_rational_points(k :: T, P :: RationalPolygon{T}; 
-        mode :: Symbol = :interior, 
-        primitive :: Bool = false) where {T <: Integer}
-
-    n = number_of_vertices(P)
-=======
-function _generic_k_rational_points(k :: T, P :: RationalPolygon{T,N}; mode :: Symbol = :interior) where {N,T <: Integer}
->>>>>>> e2f171fe
+function _generic_k_rational_points(k :: T, P :: RationalPolygon{T,N}; 
+        mode :: Symbol = :interior,
+        primitive :: Bool = false) where {N,T <: Integer}
 
     mode ∈ [:interior, :integer_hull, :boundary, :all] || error("mode must be one of :interior, :integer_hull, :boundary and :all")
 
@@ -67,28 +61,20 @@
 
 
 @doc raw"""
-<<<<<<< HEAD
-    boundary_k_rational_points(k :: T, P :: RationalPolygon{T}; primitive :: Bool = false) where {T <: Integer} 
-=======
-    boundary_k_rational_points(k :: T, P :: RationalPolygon{T,N}) where {T <: Integer} 
->>>>>>> e2f171fe
+    boundary_k_rational_points(k :: T, P :: RationalPolygon{T,N}; primitive :: Bool = false) where {T <: Integer} 
 
 Return all `k`-rational points on the boundary of `P`.
 
 """
-<<<<<<< HEAD
-function boundary_k_rational_points(k :: T, P :: RationalPolygon{T}; primitive :: Bool = false) where {T <: Integer}
-    n = number_of_vertices(P)
-    res = unique(vcat([k_rational_points_on_line_segment(k, P[i], P[i+1]; interior = false) for i = 1 : n]...))
-
+function boundary_k_rational_points(k :: T, P :: RationalPolygon{T,N}; primitive :: Bool = false) where {N,T <: Integer}
+
+    res = unique(vcat([k_rational_points_on_line_segment(k, P[i], P[i+1]; interior = false) for i = 1 : N]...))
     primitive && filter!(p -> is_primitive(k * p), res)
 
     return res
+
 end
-=======
-boundary_k_rational_points(k :: T, P :: RationalPolygon{T,N}) where {N,T <: Integer} =
-unique(vcat([k_rational_points_on_line_segment(k, P[i], P[i+1]; interior = false) for i = 1 : N]...))
->>>>>>> e2f171fe
+
 
 
 @doc raw"""
@@ -111,13 +97,8 @@
 Return all lattice points on the boundary of `P`.
 
 """
-<<<<<<< HEAD
-boundary_lattice_points(P :: RationalPolygon{T}; primitive = false) where {T <: Integer} =
+boundary_lattice_points(P :: RationalPolygon{T}; primitive :: Bool = false) where {T <: Integer} =
 numerator.(boundary_k_rational_points(T(1), P; primitive))
-=======
-boundary_lattice_points(P :: RationalPolygon{T}) where {T <: Integer} =
-numerator.(boundary_k_rational_points(T(1), P))
->>>>>>> e2f171fe
 
 
 @doc raw"""
@@ -126,16 +107,11 @@
 Return the number of lattice points on the boundary of `P`.
 
 """
-<<<<<<< HEAD
-@attr number_of_boundary_lattice_points(P :: RationalPolygon) =
+number_of_boundary_lattice_points(P :: RationalPolygon) =
 length(boundary_lattice_points(P; primitive = false))
 
-@attr number_of_primitive_boundary_lattice_points(P :: RationalPolygon) =
+number_of_primitive_boundary_lattice_points(P :: RationalPolygon) =
 length(boundary_lattice_points(P; primitive = true))
-=======
-number_of_boundary_lattice_points(P :: RationalPolygon) =
-length(boundary_lattice_points(P))
->>>>>>> e2f171fe
 
 
 @doc raw"""
@@ -166,13 +142,8 @@
 Return all `k`-rational points in the interior of `P`.
 
 """
-<<<<<<< HEAD
 interior_lattice_points(P :: RationalPolygon{T}; primitive = false) where {T <: Integer} =
 numerator.(interior_k_rational_points(T(1), P; primitive))
-=======
-interior_lattice_points(P :: RationalPolygon{T}) where {T <: Integer} =
-numerator.(interior_k_rational_points(T(1), P))
->>>>>>> e2f171fe
 
 
 @doc raw"""
@@ -181,16 +152,11 @@
 Return the number of `k`-rational points in the interior of `P`.
 
 """
-<<<<<<< HEAD
-@attr number_of_interior_lattice_points(P :: RationalPolygon{T}) where {T <: Integer} =
+number_of_interior_lattice_points(P :: RationalPolygon{T}) where {T <: Integer} =
 length(interior_lattice_points(P; primitive = false))
 
-@attr number_of_primitive_interior_lattice_points(P :: RationalPolygon{T}) where {T <: Integer} =
+number_of_primitive_interior_lattice_points(P :: RationalPolygon{T}) where {T <: Integer} =
 length(interior_lattice_points(P; primitive = true))
-=======
-number_of_interior_lattice_points(P :: RationalPolygon{T}) where {T <: Integer} =
-length(interior_lattice_points(P))
->>>>>>> e2f171fe
 
 
 @doc raw"""
@@ -222,13 +188,8 @@
 Return all lattice points in `P`.
 
 """
-<<<<<<< HEAD
 lattice_points(P :: RationalPolygon{T}; primitive = false) where {T <: Integer} =
 numerator.(k_rational_points(T(1), P; primitive))
-=======
-lattice_points(P :: RationalPolygon{T}) where {T <: Integer} =
-numerator.(k_rational_points(T(1), P))
->>>>>>> e2f171fe
 
 
 @doc raw"""
@@ -237,27 +198,15 @@
 Return the number of lattice points in `P`.
 
 """
-<<<<<<< HEAD
-@attr number_of_lattice_points(P :: RationalPolygon{T}) where {T <: Integer} =
+number_of_lattice_points(P :: RationalPolygon{T}) where {T <: Integer} =
 length(lattice_points(P; primitive = false))
 
-@attr number_of_primitive_lattice_points(P :: RationalPolygon{T}) where {T <: Integer} =
+number_of_primitive_lattice_points(P :: RationalPolygon{T}) where {T <: Integer} =
 length(lattice_points(P; primitive = true))
 
 
 k_rational_hull(k :: T, P :: RationalPolygon{T}; primitive = false) where {T <: Integer} =
 convex_hull(_generic_k_rational_points(k, P; mode = :integer_hull, primitive), k)
-=======
-number_of_lattice_points(P :: RationalPolygon{T}) where {T <: Integer} =
-length(lattice_points(P))
->>>>>>> e2f171fe
 
 integer_hull(P :: RationalPolygon{T}; primitive = false) where {T <: Integer} =
-k_rational_hull(T(1), P; primitive)
-
-
-<<<<<<< HEAD
-=======
-integer_hull(P :: RationalPolygon{T}) where {T <: Integer} =
-k_rational_hull(T(1), P)
->>>>>>> e2f171fe
+k_rational_hull(T(1), P; primitive)